﻿// Copyright (c) .NET Foundation. All rights reserved.
// Licensed under the Apache License, Version 2.0. See License.txt in the project root for license information.

using System;
using System.Collections.Generic;
using System.IO;
using System.Linq;
using System.Threading;
using System.Threading.Tasks;
using NuGet.Commands;
using NuGet.Common;
using NuGet.Configuration;
using NuGet.LibraryModel;
using NuGet.Packaging;
using NuGet.Packaging.Core;
using NuGet.ProjectManagement;
using NuGet.ProjectManagement.Projects;
using NuGet.ProjectModel;
using NuGet.Protocol.Core.Types;
using NuGet.Shared;

namespace NuGet.PackageManagement
{
    /// <summary>
    /// Supporting methods for restoring sets of projects that implement <see cref="IDependencyGraphProject"/>. This
    /// code is used by Visual Studio to execute restores for solutions that have mixtures of UWP project.json,
    /// packages.config, and PackageReference-type projects.
    /// </summary>
    public static class DependencyGraphRestoreUtility
    {
        /// <summary>
        /// Restore a solution and cache the dg spec to context.
        /// </summary>
        public static Task<IReadOnlyList<RestoreSummary>> RestoreAsync(
            ISolutionManager solutionManager,
            DependencyGraphCacheContext context,
            RestoreCommandProvidersCache providerCache,
            Action<SourceCacheContext> cacheContextModifier,
            IEnumerable<SourceRepository> sources,
            bool forceRestore,
            ILogger log,
            CancellationToken token)
        {
            return RestoreAsync(
                solutionManager,
                context,
                providerCache,
                cacheContextModifier,
                sources,
                userPackagesPath: null,
                log: log,
                forceRestore: forceRestore,
                token: token);
        }

        /// <summary>
        /// Restore a solution and cache the dg spec to context.
        /// </summary>
        public static async Task<IReadOnlyList<RestoreSummary>> RestoreAsync(
            ISolutionManager solutionManager,
            DependencyGraphCacheContext context,
            RestoreCommandProvidersCache providerCache,
            Action<SourceCacheContext> cacheContextModifier,
            IEnumerable<SourceRepository> sources,
            string userPackagesPath,
            bool forceRestore,
            ILogger log,
            CancellationToken token)
        {
            // Get full dg spec
            var dgSpec = await GetSolutionRestoreSpec(solutionManager, context);

            // Cache spec TODO NK - Why do we cache the spec?
            context.SolutionSpec = dgSpec;

            // Check if there are actual projects to restore before running.
            if (dgSpec.Restore.Count > 0)
            {
                using (var sourceCacheContext = new SourceCacheContext())
                {
                    // Update cache context
                    cacheContextModifier(sourceCacheContext);

                    var restoreContext = GetRestoreContext(
                        context,
                        providerCache,
                        sourceCacheContext,
                        sources,
                        dgSpec,
                        userPackagesPath,
                        forceRestore);

                    var restoreSummaries = await RestoreRunner.RunAsync(restoreContext, token);

                    RestoreSummary.Log(log, restoreSummaries);

                    return restoreSummaries;
                }
            }

            return new List<RestoreSummary>();
        }

        /// <summary>
        /// Restore a dg spec. This will not update the context cache. // TODO NK - Why? :D 
        /// </summary>
        public static async Task<IReadOnlyList<RestoreSummary>> RestoreAsync(
            DependencyGraphSpec dgSpec,
            DependencyGraphCacheContext context,
            RestoreCommandProvidersCache providerCache,
            Action<SourceCacheContext> cacheContextModifier,
            IEnumerable<SourceRepository> sources,
            bool forceRestore,
            ILogger log,
            CancellationToken token)
        {
            // Check if there are actual projects to restore before running.
            if (dgSpec.Restore.Count > 0)
            {
                using (var sourceCacheContext = new SourceCacheContext())
                {
                    // Update cache context
                    cacheContextModifier(sourceCacheContext);

                    var restoreContext = GetRestoreContext(
                        context,
                        providerCache,
                        sourceCacheContext,
                        sources,
                        dgSpec,
                        userPackagesPath: null,
                        forceRestore: forceRestore);

                    var restoreSummaries = await RestoreRunner.RunAsync(restoreContext, token);

                    RestoreSummary.Log(log, restoreSummaries);

                    return restoreSummaries;
                }
            }

            return new List<RestoreSummary>();
        }

        /// <summary>
        /// Restore without writing the lock file
        /// </summary>
        internal static Task<RestoreResultPair> PreviewRestoreAsync(
            ISolutionManager solutionManager,
            BuildIntegratedNuGetProject project,
            PackageSpec packageSpec,
            DependencyGraphCacheContext context,
            RestoreCommandProvidersCache providerCache,
            Action<SourceCacheContext> cacheContextModifier,
            IEnumerable<SourceRepository> sources,
            ILogger log,
            CancellationToken token)
        {
            return PreviewRestoreAsync(
                solutionManager,
                project,
                packageSpec,
                context,
                providerCache,
                cacheContextModifier,
                sources,
                userPackagesPath: null,
                log: log,
                token: token);
        }

        /// <summary>
        /// Restore without writing the lock file
        /// </summary>
        internal static async Task<RestoreResultPair> PreviewRestoreAsync(
            ISolutionManager solutionManager,
            BuildIntegratedNuGetProject project,
            PackageSpec packageSpec,
            DependencyGraphCacheContext context,
            RestoreCommandProvidersCache providerCache,
            Action<SourceCacheContext> cacheContextModifier,
            IEnumerable<SourceRepository> sources,
            string userPackagesPath,
            ILogger log,
            CancellationToken token)
        {
            // Restoring packages
            var logger = context.Logger;

            // Add the new spec to the dg file and fill in the rest.
            var dgFile = await GetSolutionRestoreSpec(solutionManager, context);

            dgFile = dgFile.WithoutRestores()
                .WithReplacedSpec(packageSpec);

            dgFile.AddRestore(project.MSBuildProjectPath);

            using (var sourceCacheContext = new SourceCacheContext())
            {
                // Update cache context
                cacheContextModifier(sourceCacheContext);

                // Settings passed here will be used to populate the restore requests.
                var restoreContext = GetRestoreContext(context, providerCache, sourceCacheContext, sources, dgFile, userPackagesPath, false); // TODO NK - Do we want to force in preview? 

                var requests = await RestoreRunner.GetRequests(restoreContext);
                var results = await RestoreRunner.RunWithoutCommit(requests, restoreContext);
                return results.Single();
            }
        }

        /// <summary>
        /// Restore a build integrated project and update the lock file
        /// </summary>
        public static async Task<RestoreResult> RestoreProjectAsync(
            ISolutionManager solutionManager,
            BuildIntegratedNuGetProject project,
            DependencyGraphCacheContext context,
            RestoreCommandProvidersCache providerCache,
            Action<SourceCacheContext> cacheContextModifier,
            IEnumerable<SourceRepository> sources,
            ILogger log,
            CancellationToken token)
        {
            // Restore
            var specs = await project.GetPackageSpecsAsync(context);
            var spec = specs.Single(e => e.RestoreMetadata.ProjectStyle == ProjectStyle.PackageReference
                || e.RestoreMetadata.ProjectStyle == ProjectStyle.ProjectJson);

            var result = await PreviewRestoreAsync(
                solutionManager,
                project,
                spec,
                context,
                providerCache,
                cacheContextModifier,
                sources,
                log,
                token);

            // Throw before writing if this has been canceled
            token.ThrowIfCancellationRequested();

            // Write out the lock file and msbuild files
            var summary = await RestoreRunner.CommitAsync(result, token);

            RestoreSummary.Log(log, new[] { summary });

            return result.Result;
        }

        public static bool IsRestoreRequired(
            DependencyGraphSpec solutionDgSpec)
        {
            if (solutionDgSpec.Restore.Count < 1)
            {
                // Nothing to restore
                return false;
            }

<<<<<<< HEAD
            // NO Op will be checked in the restore command 
            return true;
=======
            var newDependencyGraphSpecHash = solutionDgSpec.GetHash();
            cacheContext.SolutionSpec = solutionDgSpec;
            cacheContext.SolutionSpecHash = newDependencyGraphSpecHash;

            // Comment by @emgarten from PR -
            // Force is only done during a rebuild, all of the work done here to build the dg file is stored in the cache context and used again later on.
            // The time different should only be the time it takes to create the hash, which @dtivel has perf numbers on.
            if (forceRestore || (oldDependencyGraphSpecHash != newDependencyGraphSpecHash))
            {
                // A new project has been added
                return true;
            }

            // Read package folder locations, initializing them in order of priority
            var packageFolderPaths = new List<string>();
            packageFolderPaths.Add(pathContext.UserPackageFolder);
            packageFolderPaths.AddRange(pathContext.FallbackPackageFolders);
            var pathResolvers = packageFolderPaths.Select(path => new VersionFolderPathResolver(path));

            var packagesChecked = new HashSet<PackageIdentity>();
            if (
                projects.Select(async p => await p.IsRestoreRequired(pathResolvers, packagesChecked, cacheContext))
                    .Any(r => r.Result == true))
            {
                // The project.json file does not match the lock file
                return true;
            }

            return false;
>>>>>>> fec20595
        }

        public static async Task<PackageSpec> GetProjectSpec(IDependencyGraphProject project, DependencyGraphCacheContext context)
        {
            var specs = await project.GetPackageSpecsAsync(context);

            var projectSpec =  specs.Where(e => e.RestoreMetadata.ProjectStyle != ProjectStyle.Standalone
                && e.RestoreMetadata.ProjectStyle != ProjectStyle.DotnetCliTool)
                .FirstOrDefault();

            return projectSpec;
        }

        public static async Task<DependencyGraphSpec> GetSolutionRestoreSpec(
            ISolutionManager solutionManager,
            DependencyGraphCacheContext context)
        {
            var dgSpec = new DependencyGraphSpec();
            var globalPackagesFolder = SettingsUtility.GetGlobalPackagesFolder(context.Settings);
            var fallbackFolders = SettingsUtility.GetFallbackPackageFolders(context.Settings);

            var projects = solutionManager.GetNuGetProjects().OfType<IDependencyGraphProject>();

            foreach (var project in projects)
            {
                var packageSpecs = await project.GetPackageSpecsAsync(context);

                foreach (var packageSpec in packageSpecs)
                {
                    dgSpec.AddProject(packageSpec);

                    if (packageSpec.RestoreMetadata.ProjectStyle == ProjectStyle.PackageReference ||
                        packageSpec.RestoreMetadata.ProjectStyle == ProjectStyle.ProjectJson ||
                        packageSpec.RestoreMetadata.ProjectStyle == ProjectStyle.DotnetCliTool ||
                        packageSpec.RestoreMetadata.ProjectStyle == ProjectStyle.Standalone)
                    {
                        dgSpec.AddRestore(packageSpec.RestoreMetadata.ProjectUniqueName);
                    }
                }
            }
            // Return dg file
            return dgSpec;
        }

        /// <summary>
        /// Create a restore context.
        /// </summary>
        private static RestoreArgs GetRestoreContext(
            DependencyGraphCacheContext context,
            RestoreCommandProvidersCache providerCache,
            SourceCacheContext sourceCacheContext,
            IEnumerable<SourceRepository> sources,
            DependencyGraphSpec dgFile,
            string userPackagesPath,
            bool forceRestore)
        {
            var dgProvider = new DependencyGraphSpecRequestProvider(providerCache, dgFile);

            var restoreContext = new RestoreArgs()
            {
                CacheContext = sourceCacheContext,
                PreLoadedRequestProviders = new List<IPreLoadedRestoreRequestProvider>() { dgProvider },
                Log = context.Logger,
                SourceRepositories = sources.ToList(),
                GlobalPackagesFolder = userPackagesPath, // Optional, this will load from settings if null
                AllowNoOp = !forceRestore
            };

            return restoreContext;
        }
    }
}<|MERGE_RESOLUTION|>--- conflicted
+++ resolved
@@ -257,41 +257,8 @@
                 // Nothing to restore
                 return false;
             }
-
-<<<<<<< HEAD
             // NO Op will be checked in the restore command 
             return true;
-=======
-            var newDependencyGraphSpecHash = solutionDgSpec.GetHash();
-            cacheContext.SolutionSpec = solutionDgSpec;
-            cacheContext.SolutionSpecHash = newDependencyGraphSpecHash;
-
-            // Comment by @emgarten from PR -
-            // Force is only done during a rebuild, all of the work done here to build the dg file is stored in the cache context and used again later on.
-            // The time different should only be the time it takes to create the hash, which @dtivel has perf numbers on.
-            if (forceRestore || (oldDependencyGraphSpecHash != newDependencyGraphSpecHash))
-            {
-                // A new project has been added
-                return true;
-            }
-
-            // Read package folder locations, initializing them in order of priority
-            var packageFolderPaths = new List<string>();
-            packageFolderPaths.Add(pathContext.UserPackageFolder);
-            packageFolderPaths.AddRange(pathContext.FallbackPackageFolders);
-            var pathResolvers = packageFolderPaths.Select(path => new VersionFolderPathResolver(path));
-
-            var packagesChecked = new HashSet<PackageIdentity>();
-            if (
-                projects.Select(async p => await p.IsRestoreRequired(pathResolvers, packagesChecked, cacheContext))
-                    .Any(r => r.Result == true))
-            {
-                // The project.json file does not match the lock file
-                return true;
-            }
-
-            return false;
->>>>>>> fec20595
         }
 
         public static async Task<PackageSpec> GetProjectSpec(IDependencyGraphProject project, DependencyGraphCacheContext context)
