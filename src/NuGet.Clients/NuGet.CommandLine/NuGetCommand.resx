--- conflicted
+++ resolved
@@ -5526,12 +5526,10 @@
   <data name="TrustedSignersCommandServiceIndexDescription" xml:space="preserve">
     <value>Service index for a repository to be trusted.</value>
   </data>
-<<<<<<< HEAD
   <data name="UpdateCommandDependencyVersion" xml:space="preserve">
     <value>Overrides the default dependency resolution behavior.</value>
-=======
+  </data>
   <data name="PushCommandSkipDuplicateDescription" xml:space="preserve">
     <value>If a package and version already exists, skip it and continue with the next package in the push, if any.</value>
->>>>>>> 5c2db096
   </data>
 </root>